--- conflicted
+++ resolved
@@ -69,13 +69,8 @@
 
 def test_add_with_builtin():
     sim = create_sim()
-<<<<<<< HEAD
     sim.add_foregrounds(diffuse_foreground, Tsky_mdl=HERA_Tsky_mdl['xx'])
-    assert not np.all(sim.data.data_array == 0)
-=======
-    sim.add_foregrounds(diffuse_foreground, Tsky=HERA_Tsky_mdl['xx'])
     assert not np.all(np.isclose(sim.data.data_array, 0))
->>>>>>> 153a931b
 
 
 def test_add_with_custom():
@@ -123,12 +118,7 @@
 @raises(AssertionError)
 def test_wrong_arguments():
     sim = create_sim()
-<<<<<<< HEAD
     sim.add_foregrounds(diffuse_foreground, what=HERA_Tsky_mdl['xx'])
-=======
-    sim.add_foregrounds(diffuse_foreground, Tsky_mdl=HERA_Tsky_mdl['xx'])
-    assert not np.all(np.isclose(sim.data.data_array,  0))
->>>>>>> 153a931b
 
 
 def test_other_components():
