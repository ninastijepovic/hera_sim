--- conflicted
+++ resolved
@@ -1,23 +1,8 @@
 """ Utility module """
-from __future__ import division
-from __future__ import unicode_literals
-from __future__ import print_function
-from __future__ import absolute_import
-
-from future import standard_library
-standard_library.install_aliases()
-# from builtins import *
 import numpy as np
-<<<<<<< HEAD
 import astropy.constants as const
 import astropy.units as u
 from scipy.interpolate import RectBivariateSpline
-
-=======
-from scipy import interpolate
-import aipy
-from astropy.units import sday
->>>>>>> 25e44faf
 
 def _get_bl_len_vec(bl_len_ns):
     """
@@ -197,11 +182,7 @@
             fringe filter is identically one.
     """
     # setup
-<<<<<<< HEAD
     times = lsts / (2 * np.pi) * u.sday.to("s")
-=======
-    times = lsts / (2 * np.pi) * sday.to('s')
->>>>>>> 25e44faf
     frates = np.fft.fftfreq(times.size, times[1] - times[0])
 
     if filter_type in [None, 'none', 'None']:
@@ -293,11 +274,7 @@
         fr_max (float): fringe rate [Hz]
     """
     bl_wavelen = fqs * ew_bl_len_ns
-<<<<<<< HEAD
     fr_max = 2 * np.pi / u.sday.to("s") * bl_wavelen
-=======
-    fr_max = 2 * np.pi /sday.to('s') * bl_wavelen
->>>>>>> 25e44faf
     return fr_max
 
 
