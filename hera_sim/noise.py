--- conflicted
+++ resolved
@@ -93,7 +93,6 @@
 
 
 def sky_noise_jy(Tsky, fqs, lsts, bm_poly=HERA_BEAM_POLY, inttime=10.7):
-<<<<<<< HEAD
     """
     Produce sky noise for a range of frequencies and LSTs.
 
@@ -106,23 +105,6 @@
         bm_poly (ndarray): array defining a numpy polynomial, which defines the beam width as a function of
             frequency. Defau;t is a poly fit to the PAPER primary beam.
         inttime (float): integration time [sec].
-
-    Returns:
-        complex ndarray: either the same shape as `Tsky`, or if `Tsky` is scalar, same shape as `fqs`. Complex white
-            noise.
-    """
-    B = np.average(fqs[1:] - fqs[:-1]) * 1e9  # bandwidth in Hz
-    T2jy = 1e3 / jy2T(fqs, bm_poly=bm_poly)  # K to Jy conversion
-    T2jy.shape = (1, -1)
-    Vnoise_jy = T2jy * Tsky / np.sqrt(inttime * B)
-    return white_noise(Vnoise_jy.shape) * Vnoise_jy
-=======
-    B = np.average(fqs[1:] - fqs[:-1]) * 1e9 # bandwidth in Hz
-    T2jy = 1e3 / jy2T(fqs, bm_poly=bm_poly) # K to Jy conversion
-    T2jy.shape = (1,-1)
-    Vnoise_jy = T2jy * Tsky / np.sqrt(inttime * B) # see noise_study.py for discussion of why no facItor of 2 here
-    return white_noise(Vnoise_jy.shape) * Vnoise_jy # generate white noise with amplitude set by Vnoise_jy
-
 
 def thermal_noise(fqs, lsts, Tsky_mdl=None, Trx=0, bm_poly=HERA_BEAM_POLY, inttime=10.7, **kwargs):
     """
@@ -144,5 +126,4 @@
     """
     Tsky = resample_Tsky(fqs, lsts, Tsky_mdl=Tsky_mdl, **kwargs)
     Tsky += Trx
-    return sky_noise_jy(Tsky, fqs, lsts, bm_poly=bm_poly, inttime=inttime)
->>>>>>> bffec18d
+    return sky_noise_jy(Tsky, fqs, lsts, bm_poly=bm_poly, inttime=inttime)