--- conflicted
+++ resolved
@@ -19,12 +19,6 @@
 
         # Check that duplicate baselines get filtered out
         uvd = io.empty_uvdata(nfreqs, ntimes, ants=ants, antpairs=antpairs2)
-<<<<<<< HEAD
-        self.assertEqual(uvd.data_array.shape, (len(antpairs1) * ntimes, 1, nfreqs, 1))
-
-
-if __name__ == "__main__":
-=======
         self.assertEqual( uvd.data_array.shape, 
                           (len(antpairs1)*ntimes, 1, nfreqs, 1) )
 
@@ -91,5 +85,4 @@
 
 
 if __name__ == '__main__':
->>>>>>> bffec18d
     unittest.main()