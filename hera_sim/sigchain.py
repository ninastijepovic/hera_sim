--- conflicted
+++ resolved
@@ -75,12 +75,8 @@
 
 def gen_gains(fqs, ants, gain_spread=0.1, dly_rng=(-20, 20)):
     """
-<<<<<<< HEAD
-    Generate mock instrumental gains.
-=======
     Produce a set of mock bandpasses perturbed around a HERA_NRAO_BANDPASS model
     and complex phasors corresponding to cables delays.
->>>>>>> 343ff3b2
 
     Args:
         fqs (array-like): shape=(NFREQS,), GHz
@@ -190,35 +186,23 @@
 
 def apply_gains(vis, gains, bl):
     """
-<<<<<<< HEAD
-    Apply a set of gains to a visibility.
-
-    Args:
-        vis (2D complex ndarray): visibility of shape (Ntimes, Nfreqs)
-        gains (dict): keys are antenna numbers, vals are complex gain ndarrays (eg. output of :meth:`~gen_gains`)
-        bl (2-tuple): antenna-integer pair for the input vis baseline
-
-    Returns:
-        2D array: input vis ndarray with gains applied, unless antennas in bl
-            doesn't exist in gains, then vis is returned
-=======
     Apply to a (NTIMES,NFREQS) visibility waterfall the bandpass functions
     for its constituent antennas.
 
     Args:
-        vis (array-like): shape=(NTIMES,NFREQS), Jy
+        vis (array-like): shape=(NTIMES,NFREQS)
             the visibility waterfall to which gains will be applied
         gains (dictionary):
-            a dictionary of ant:bandpass * exp(2pi*i*tau*fqs) pairs where
-            keys are ants and bandpasses are complex arrays
-            with shape (NFREQS,) (e.g. output of :meth:`~gen_gains`)
+            a dictionary of antenna numbers as keys and
+            complex gain ndarrays as values (e.g. output of :meth:`~gen_gains`)
+            with shape as either (NTIMES,NFREQS) or (NFREQS,)
         bl (2-tuple):
             a (i, j) tuple representing the baseline corresponding to
             this visibility.  g_i * g_j.conj() will be multiplied into vis.
     Returns:
         vis (array-like): shape=(NTIMES,NFREQS)
-            the visibility waterfall with gains applied
->>>>>>> 343ff3b2
+            the visibility waterfall with gains applied, unless antennas in bl
+            don't exist in gains, then input vis is returned
     """
     # if an antenna doesn't exist, set to one
     if bl[0] not in gains:
@@ -243,7 +227,6 @@
 
     return vis * gij
 
-<<<<<<< HEAD
 
 def gen_whitenoise_xtalk(freqs, amplitude=3.0):
     """
@@ -255,20 +238,6 @@
 
     Returns:
         1D ndarray: xtalk model across frequencies
-=======
-def gen_xtalk(fqs, amplitude=3.0):
-    """
-    Generate a random, crosstalk-like signal as a function of frequency.
-
-    Args:
-        fqs (array-like): shape=(NFREQS,), GHz
-            the spectral frequencies of the bandpasses
-        amplitude (float): default=3.
-            a multiplicative scalar to the xtalk amplitude
-    Returns:
-        xtalk (array-like): shape=(NFREQS,)
-            the crosstalk signal
->>>>>>> 343ff3b2
 
     See Also:
         :meth:`~apply_xtalk`: apply the output of this function to a visibility.
@@ -325,25 +294,17 @@
 
 def apply_xtalk(vis, xtalk):
     """
-<<<<<<< HEAD
-    Add cross-talk to a visibility.
-
-    Args:
-        vis (complex 2D array): visibilities per (LST, frequency)
-        xtalk (complex 1D or 2D ndarray): cross-talk model
-
-=======
     Apply to a (NTIMES,NFREQS) visibility waterfall a crosstalk signal
 
     Args:
-        vis (array-like): shape=(NTIMES,NFREQS), Jy
+        vis (array-like): shape=(NTIMES,NFREQS)
             the visibility waterfall to which gains will be applied
-        xtalk (array-like): shape=(NFREQS,), Jy
+        xtalk (array-like): shape=(NTIMES,NFREQS) or (NFREQS,)
             the crosstalk signal to be applied.
->>>>>>> 343ff3b2
+
     Returns:
         vis (array-like): shape=(NTIMES,NFREQS)
-            the visibility waterfall with crosstalk injected'''
+            the visibility waterfall with crosstalk injected
     """
     # if xtalk is a single spectrum, reshape it into 2D array
     if xtalk.ndim == 1:
