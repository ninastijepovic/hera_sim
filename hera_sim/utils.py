--- conflicted
+++ resolved
@@ -1,12 +1,9 @@
 """ Utility module """
 
 import numpy as np
-<<<<<<< HEAD
 from scipy import interpolate
 import aipy
-=======
 from aipy.const import sidereal_day
->>>>>>> 153a931b
 
 
 def _get_bl_len_vec(bl_len_ns):
@@ -54,7 +51,6 @@
 
 def gen_delay_filter(fqs, bl_len_ns, standoff=0.0, filter_type='gauss', normalize=None):
     """
-<<<<<<< HEAD
     Generate a delay filter in delay space.
 
     Args:
@@ -69,33 +65,10 @@
         normalize: float, optional
             If set, will normalize the filter such that the power of the output
             matches the power of the input times the normalization factor.
-=======
-    Perform a rough low-pass delay-domain filtering of a white-noise
-    spectrum at the scale of the geometric delay of a baseline.
-
-    Args:
-        noise: array-like, shape=(..., NFREQS)
-            the array to be filtered (along the final axis)
-        fqs: array-like, shape=(NFREQS,), GHz
-            the spectral frequencies for the final dimension of noise
-        bl_len_ns (scalar or array_like): [ns]
-            the baseline length in nanosec (i.e.
-            1e9 * metres / c). If scalar, interpreted as E-W length, if len(2),
-            interpreted as EW and NS length, otherwise the full [EW, NS, Z]
-            length. Unspecified dimensions are assumed to be zero.
-        normalise: float, optional
-            If set, will normalise the filter such that the power of the output
-            matches the power of the input times the normalisation factor.
->>>>>>> 153a931b
             If not set, the filter merely has a maximum of unity.
 
     Returns:
-<<<<<<< HEAD
         delay_filter (ndarray): delay filter in delay space
-=======
-        filtered_noise: array-like, shape=(...,NFREQS)
-            a copy of noise, filtered in delay along the final dimension.
->>>>>>> 153a931b
     """
     # setup
     delays = np.fft.fftfreq(fqs.size, fqs[1]-fqs[0])
@@ -128,7 +101,6 @@
 
 def rough_delay_filter(data, fqs, bl_len_ns, standoff=0.0, filter_type='gauss', normalize=None):
     """
-<<<<<<< HEAD
     A rough low-pass delay filter of data array along last axis.
 
     Args:
@@ -155,32 +127,12 @@
 
     # get delay filter
     delay_filter = gen_delay_filter(fqs, bl_len_ns, standoff=standoff, filter_type=filter_type, normalize=normalize)
-=======
-    Roughly calculate the maximum fringe rate for provided a baseline
-    length.  Assumes baseline is east-west.
-
-    Args:
-        fqs: array-like, shape=(NFREQS,), GHz
-            the spectral frequencies for the final dimension of noise
-        bl_len_ns (scalar or array_like): the baseline length in nanosec (i.e.
-            1e9 * metres / c). If scalar, interpreted as E-W length, if len(2),
-            interpreted as EW and NS length, otherwise the full [EW, NS, Z]
-            length. Unspecified dimensions are assumed to be zero.
-    Returns:
-        fr_max: array-like, shape=(NFREQS,), Hz
-            the maximum fringe rate [lambda / sec] for each frequency, in Hz'''
-    """
-    # Convert to 3-vector
-    bl_len_ns = _get_bl_len_vec(bl_len_ns)
-    earth_rotation = np.array([0, 2 * np.pi / sidereal_day, 0])
->>>>>>> 153a931b
 
     # apply filtering and fft back
     filt_data = np.fft.fft(dfft * delay_filter, axis=-1)
 
     return filt_data, delay_filter
 
-<<<<<<< HEAD
 
 def gen_fringe_filter(lsts, fqs, ew_bl_len_ns, filter_type='tophat', **filter_kwargs):
     """
@@ -242,47 +194,7 @@
         fringe_filter = np.fft.ifftshift(mdl(np.fft.fftshift(frates), fqs), axes=0)
         # set things close to zero to zero
         fringe_filter[np.isclose(fringe_filter, 0.0)] = 0.0
-=======
-def rough_fringe_filter(noise, lsts, fqs, bl_len_ns, fr_width=None, normalise=None):
-    """
-    Perform a low-pass fringe-rate filtering of a white-noise
-    spectrum at the scale of the geometric fringe rate of a baseline.
-
-    Args:
-        noise: array-like, shape=(..., NTIMES, NFREQS)
-            the array to be filtered (along the final axis)
-        lsts: array-li,e, shape=(NTIMES,), radians
-            the local sidereal times for the -2 dimension of noise
-        fqs: array-like, shape=(NFREQS,), GHz
-            the spectral frequencies for the -1 (final) dimension of noise
-        bl_len_ns (scalar or array_like): the baseline length in nanosec (i.e.
-            1e9 * metres / c). If scalar, interpreted as E-W length, if len(2),
-            interpreted as EW and NS length, otherwise the full [EW, NS, Z]
-            length. Unspecified dimensions are assumed to be zero.
-        fr_width : half-width of a Gaussian FR filter in [1/sec]
-            to apply. If None filter is a flat-top FR filter.
-            Can be a float or an array of size fqs.
-        normalise: float, optional
-            If set, will normalise the filter such that the power of the output
-            matches the power of the input times the normalisation factor.
-            If not set, the filter merely has a maximum of unity.
-    Returns:
-        filtered_noise: array-like, shape=(..., NTIMES, NFREQS)
-            a copy of noise, filtered in time along the -2 dimension.'''
-    """
-
-    # TODO: it is not clear what "rough" means here... should be more descriptive.
-    times = lsts / (2 * np.pi) * sidereal_day
-    fringe_rates = np.fft.fftfreq(times.size, times[1] - times[0])
-    fringe_rates.shape = (-1,) + (1,) * (noise.ndim - 1)
-    _noise = np.fft.fft(noise, axis=-2)
-    fr_max = calc_max_fringe_rate(fqs, bl_len_ns)
-    fr_max.shape = (1,) * (noise.ndim - 1) + (-1,)
-
-    if fr_width is None:
-        # use a top-hat filter with width set by maximum fr
-        fng_filter = np.where(np.abs(fringe_rates) < fr_max, 1.0, 0)
->>>>>>> 153a931b
+
     else:
         raise ValueError("filter_type {} not recognized".format(filter_type))
 
