from . import antpos
from . import foregrounds
from . import io
from . import noise
from . import rfi
from . import sigchain
<<<<<<< HEAD
from hera_sim.visibilities import vis_cpu
from . import reflections
=======
from . import vis
>>>>>>> 153a931b
from . import version
from . import eor
from . import utils

# import antpos
__version__ = version.version<|MERGE_RESOLUTION|>--- conflicted
+++ resolved
@@ -4,12 +4,7 @@
 from . import noise
 from . import rfi
 from . import sigchain
-<<<<<<< HEAD
 from hera_sim.visibilities import vis_cpu
-from . import reflections
-=======
-from . import vis
->>>>>>> 153a931b
 from . import version
 from . import eor
 from . import utils
