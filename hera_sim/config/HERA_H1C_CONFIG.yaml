--- conflicted
+++ resolved
@@ -1,71 +1,3 @@
-<<<<<<< HEAD
-diffuse_foreground:
-    Tsky_mdl: !Tsky 
-        datafile: HERA_Tsky_Reformatted.npz
-        interp_kwargs: {}
-    omega_p: !Beam
-        datafile: HERA_H1C_BEAM_POLY.npy
-        interp_kwargs:
-            interpolator: poly1d
-
-empty_uvdata:
-    start_freq: !!float 1e8
-    channel_width: 97656.25
-    integration_time: 10.7
-
-_get_hera_bm_poly:
-    datafile: HERA_H1C_BEAM_POLY.npy
-
-resample_Tsky:
-    Tsky: 180.0
-    mfreq: 0.18
-    index: -2.5
-
-sky_noise_jy:
-    inttime: 10.7
-
-thermal_noise:
-    Tsky_mdl: !Tsky
-        datafile: HERA_Tsky_Reformatted.npz
-        interp_kwargs: {}
-    omega_p: !Beam
-        datafile: HERA_H1C_BEAM_POLY.npy
-        interp_kwargs:
-            interpolator: poly1d
-    Trx: 0
-    inttime: 10.7
-
-_get_hera_stations:
-    datafile: HERA_H1C_RFI_STATIONS.npy
-
-rfi_impulse:
-    chance: 0.001
-    strength: 20.0
-
-rfi_scatter:
-    chance: 0.0001
-    strength: 10.0
-    std: 10.0
-
-rfi_dtv:
-    freq_min: 0.174
-    freq_max: 0.214
-    width: 0.008
-    chance: 0.0001
-    strength: 10.0
-    strength_std: 10.0
-
-_get_hera_bandpass:
-    datafile: HERA_H1C_BANDPASS.npy
-gen_bandpass:
-    gain_spread: 0.1
-gen_whitenoise_xtalk:
-    amplitude: 3.0
-gen_cross_coupling_xtalk:
-    amp: 0.0
-    dly: 0.0
-    phs: 0.0
-=======
 foregrounds:
     diffuse_foreground:
         Tsky_mdl: !Tsky 
@@ -126,8 +58,4 @@
     gen_cross_coupling_xtalk:
         amp: 0.0
         dly: 0.0
-        phs: 0.0
->>>>>>> b70762d7
-
-# XXX do we touch anything in utils, vis?
-# XXX which of the above are functions that shouldn't be decorated by _defaults?+        phs: 0.0