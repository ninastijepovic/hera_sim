--- conflicted
+++ resolved
@@ -256,12 +256,6 @@
         if self.data.phase_type == "unknown":
             self.data.set_drift()
 
-<<<<<<< HEAD
-        # what does this line do?
-        self.data.baseline_array
-
-=======
->>>>>>> b70762d7
         # add redundant bl groups to UVData object's extra keywords
         #self.data.extra_keywords['reds'] = self.data.get_baseline_redundancies()[0]
 
@@ -294,24 +288,17 @@
                 :class:`pyuvdata.UVData`) which determines which write method to call.
             **kwargs: keyword arguments sent directly to the write method chosen.
         """
-<<<<<<< HEAD
-        ret_seeds = kwargs.pop('ret_seeds', False)
-=======
->>>>>>> b70762d7
         seeds = self.data.extra_keywords.pop('seeds', {})
         try:
             getattr(self.data, "write_%s" % file_type)(filename, **kwargs)
         except AttributeError:
             raise ValueError("The file_type must correspond to a write method in UVData.")
-<<<<<<< HEAD
-=======
         if save_seeds:
             seed_file = os.path.splitext(filename)[0]
             np.save(seed_file, seeds)
         # put seeds back into extra keywords
         if seeds:
             self.data.extra_keywords['seeds'] = seeds
->>>>>>> b70762d7
         if ret_seeds:
             return seeds
 
