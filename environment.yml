# minimum-spec development environment for travis

name: test-environment
channels:
  - conda-forge
  - defaults
dependencies:
  - aipy>=3.0
  - attrs
  - click
  - h5py
  - hdf5
  - healpy
  - nose
  - numpy
  - pip
  - pytest
  - pyuvdata
  - scipy
  - pyyaml
  - future # only for python 2
<<<<<<< HEAD
  - psutil
  - astropy-healpix
=======
>>>>>>> a31902a7
  - pip:
    - cached-property
    - git+https://github.com/RadioAstronomySoftwareGroup/pyuvsim.git
    - git+https://github.com/HERA-Team/uvtools.git<|MERGE_RESOLUTION|>--- conflicted
+++ resolved
@@ -19,11 +19,8 @@
   - scipy
   - pyyaml
   - future # only for python 2
-<<<<<<< HEAD
   - psutil
   - astropy-healpix
-=======
->>>>>>> a31902a7
   - pip:
     - cached-property
     - git+https://github.com/RadioAstronomySoftwareGroup/pyuvsim.git
